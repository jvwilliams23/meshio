<<<<<<< HEAD
# -*- coding: utf-8 -*-
#
import helpers
import numpy
import pytest

=======
import numpy
import pytest

import helpers
>>>>>>> e3d06968
import meshio

lxml = pytest.importorskip("lxml")

test_set_full = [
    helpers.tri_mesh,
    helpers.tri_mesh_2d,
    helpers.triangle6_mesh,
    helpers.quad_mesh,
    helpers.quad8_mesh,
    helpers.tri_quad_mesh,
    helpers.tet_mesh,
    helpers.tet10_mesh,
    helpers.hex_mesh,
    helpers.hex20_mesh,
    helpers.add_point_data(helpers.tri_mesh, 1),
    helpers.add_cell_data(helpers.tri_mesh, 1),
]

test_set_reduced = [
    helpers.tri_mesh,
    helpers.tri_mesh_2d,
    helpers.quad_mesh,
    helpers.tri_quad_mesh,
    helpers.tet_mesh,
    helpers.hex_mesh,
    helpers.add_point_data(helpers.tri_mesh, 1),
    helpers.add_cell_data(helpers.tri_mesh, 1),
]


@pytest.mark.parametrize("mesh", test_set_full)
@pytest.mark.parametrize("data_format", ["XML", "Binary", "HDF"])
def test_xdmf3(mesh, data_format):
    def write(*args, **kwargs):
        return meshio._xdmf.write(*args, data_format=data_format, **kwargs)

    helpers.write_read(write, meshio._xdmf.read, mesh, 1.0e-15)
    return


def test_generic_io():
    helpers.generic_io("test.xdmf")
    # With additional, insignificant suffix:
    helpers.generic_io("test.0.xdmf")
    return


def test_time_series():
    # write the data
    filename = "out.xdmf"

    writer = meshio.XdmfTimeSeriesWriter(filename)
    writer.write_points_cells(helpers.tri_mesh_2d.points, helpers.tri_mesh_2d.cells)
    n = helpers.tri_mesh_2d.points.shape[0]

    times = numpy.linspace(0.0, 1.0, 5)
    point_data = [{"phi": numpy.full(n, t)} for t in times]
    for t, pd in zip(times, point_data):
        writer.write_data(t, point_data=pd, cell_data={"triangle": {"a": [3.0, 4.2]}})

    # read it back in
    reader = meshio.XdmfTimeSeriesReader(filename)
    points, cells = reader.read_points_cells()
    for k in range(reader.num_steps):
        t, pd, cd = reader.read_data(k)
        assert numpy.abs(times[k] - t) < 1.0e-12
        for key, value in pd.items():
            assert numpy.all(numpy.abs(value - point_data[k][key]) < 1.0e-12)

    return


def test_information_xdmf():
    mesh_out = meshio.Mesh(
        numpy.array([[0.0, 0.0, 0.0], [1.0, 0.0, 0.0], [1.0, 1.0, 0.0], [0.0, 1.0, 0.0]])
        / 3,
        {"triangle": numpy.array([[0, 1, 2], [0, 2, 3]])},
        field_data={'bottom': numpy.array([1, 1]),
                    'right': numpy.array([2, 1]),
                    'top': numpy.array([3, 1]),
                    'left': numpy.array([4, 1])}
    )
    # write the data
    points, cells, field_data = mesh_out.points, mesh_out.cells, mesh_out.field_data

    meshio.write("mesh.xdmf", meshio.Mesh(
        points=points,
        cells={"triangle": cells["triangle"]},
        field_data=field_data))

    # read it back in
    mesh_in = meshio.read("mesh.xdmf")

    assert len(mesh_in.field_data) == len(mesh_out.field_data)
    return


if __name__ == "__main__":
    test_time_series()<|MERGE_RESOLUTION|>--- conflicted
+++ resolved
@@ -1,16 +1,7 @@
-<<<<<<< HEAD
-# -*- coding: utf-8 -*-
-#
-import helpers
-import numpy
-import pytest
-
-=======
 import numpy
 import pytest
 
 import helpers
->>>>>>> e3d06968
 import meshio
 
 lxml = pytest.importorskip("lxml")
