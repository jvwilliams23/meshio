--- conflicted
+++ resolved
@@ -123,9 +123,8 @@
         assert first(mesh.cells, lambda c: c.type == "quad") is None
 
     if ref_num_tet > 0:
-        c = first(mesh.cells, lambda c: c.type == "tetra")
-        assert c is not None
-        assert c.data.shape == (ref_num_tet, 4)
+        assert mesh.cells[1].type == "tetra"
+        assert mesh.cells[1].data.shape == (ref_num_tet, 4)
     else:
         assert first(mesh.cells, lambda c: c.type == "tetra") is None
 
@@ -192,15 +191,9 @@
     return vol
 
 
-<<<<<<< HEAD
-# ugrid node ordering is the same for all elements except the
-# pyramids. in order to make sure we got it right read a cube
-# split into pyramids and evaluate its volume
-=======
 # ugrid node ordering is the same for all elements except the pyramids. In order to make
 # sure we got it right read a cube split into pyramids and evaluate its volume
 @pytest.mark.skipif(sys.version_info < (3, 6), reason="requires Python 3.6 or higher")
->>>>>>> c086bbc1
 @pytest.mark.parametrize("filename, volume,accuracy", [("pyra_cube.ugrid", 1.0, 1e-15)])
 def test_volume(filename, volume, accuracy):
     this_dir = os.path.dirname(os.path.abspath(__file__))
